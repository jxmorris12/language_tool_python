"""LanguageTool download module."""

import logging
import os
import re
import requests
import subprocess
import tempfile
import tqdm
from typing import IO, Dict, Optional, Tuple
import zipfile
from datetime import datetime

from shutil import which
from urllib.parse import urljoin
from .utils import (
    find_existing_language_tool_downloads,
    get_language_tool_download_path,
    PathError,
    LTP_JAR_DIR_PATH_ENV_VAR
)

# Create logger for this file.
logging.basicConfig(format='%(message)s')
logger = logging.getLogger(__name__)
logger.setLevel(logging.INFO)


# Get download host from environment or default.
BASE_URL_SNAPSHOT = os.environ.get('LTP_DOWNLOAD_HOST_SNAPSHOT', 'https://internal1.languagetool.org/snapshots/')
FILENAME_SNAPSHOT = 'LanguageTool-{version}-snapshot.zip'
BASE_URL_RELEASE = os.environ.get('LTP_DOWNLOAD_HOST_RELEASE', 'https://www.languagetool.org/download/')
FILENAME_RELEASE = 'LanguageTool-{version}.zip'

<<<<<<< HEAD
LTP_DOWNLOAD_VERSION = 'latest'
LT_SNAPSHOT_CURRENT_VERSION = '6.7-SNAPSHOT'
=======
LTP_DOWNLOAD_VERSION = '6.6'
>>>>>>> f6df6b46

JAVA_VERSION_REGEX = re.compile(
    r'^(?:java|openjdk) version "(?P<major1>\d+)(|\.(?P<major2>\d+)\.[^"]+)"',
    re.MULTILINE)

# Updated for later versions of java
JAVA_VERSION_REGEX_UPDATED = re.compile(
    r'^(?:java|openjdk) [version ]?(?P<major1>\d+)\.(?P<major2>\d+)',
    re.MULTILINE)

def parse_java_version(version_text: str) -> Tuple[int, int]:
    """
    Parse the Java version from a given version text.

    This function attempts to extract the major version numbers from the provided
    Java version string using regular expressions. It supports two different
    version formats defined by JAVA_VERSION_REGEX and JAVA_VERSION_REGEX_UPDATED.

    :param version_text: The Java version string to parse.
    :type version_text: str
    :return: A tuple containing the major version numbers.
    :rtype: Tuple[int, int]
    :raises SystemExit: If the version string cannot be parsed.
    """
    match = (
        re.search(JAVA_VERSION_REGEX, version_text)
        or re.search(JAVA_VERSION_REGEX_UPDATED, version_text)
    )
    if not match:
        raise SystemExit(f'Could not parse Java version from """{version_text}""".')
    major1 = int(match.group('major1'))
    major2 = int(match.group('major2')) if match.group('major2') else 0
    return (major1, major2)


def confirm_java_compatibility(language_tool_version: Optional[str] = LTP_DOWNLOAD_VERSION) -> None:
    """
    Confirms if the installed Java version is compatible with language-tool-python.
    This function checks if Java is installed and verifies that the major version is at least 8 or 17 (depending on the LanguageTool version).
    It raises an error if Java is not installed or if the version is incompatible.

    :param language_tool_version: The version of LanguageTool to check compatibility for.
    :type language_tool_version: Optional[str]
    :raises ModuleNotFoundError: If no Java installation is detected.
    :raises SystemError: If the detected Java version is less than the required version.
    """

    java_path = which('java')
    if not java_path:
        raise ModuleNotFoundError(
            'No java install detected. '
            'Please install java to use language-tool-python.'
        )

    output = subprocess.check_output([java_path, '-version'],
                                     stderr=subprocess.STDOUT,
                                     universal_newlines=True)

    major_version, minor_version = parse_java_version(output)
    version_date_cutoff = datetime.strptime('2025-03-27', '%Y-%m-%d')
    is_old_version = (
        language_tool_version != 'latest' and (
            (re.match(r'^\d+\.\d+$', language_tool_version) and language_tool_version < '6.6') or 
            (re.match(r'^\d{8}$', language_tool_version) and datetime.strptime(language_tool_version, '%Y%m%d') < version_date_cutoff)
        )
    )

    # Some installs of java show the version number like `14.0.1`
    # and others show `1.14.0.1`
    # (with a leading 1). We want to support both.
    # (See softwareengineering.stackexchange.com/questions/175075/why-is-java-version-1-x-referred-to-as-java-x)
    if is_old_version:
        if (major_version == 1 and minor_version < 8) or (major_version != 1 and major_version < 8):
            raise SystemError(f'Detected java {major_version}.{minor_version}. LanguageTool requires Java >= 8 for version {language_tool_version}.')
    else:
        if (major_version == 1 and minor_version < 17) or (major_version != 1 and major_version < 17):
            raise SystemError(f'Detected java {major_version}.{minor_version}. LanguageTool requires Java >= 17 for version {language_tool_version}.')


def get_common_prefix(z: zipfile.ZipFile) -> Optional[str]:
    """
    Determine the common prefix of all file names in a zip archive.

    :param z: A ZipFile object representing the zip archive.
    :type z: zipfile.ZipFile
    :return: The common prefix of all file names in the zip archive, or None if there is no common prefix.
    :rtype: Optional[str]
    """

    name_list = z.namelist()
    if name_list and all(n.startswith(name_list[0]) for n in name_list[1:]):
        return name_list[0]
    return None


def http_get(url: str, out_file: IO[bytes], proxies: Optional[Dict[str, str]] = None) -> None:
    """
    Downloads a file from a given URL and writes it to the specified output file.

    :param url: The URL to download the file from.
    :type url: str
    :param out_file: The file object to write the downloaded content to.
    :type out_file: IO[bytes]
    :param proxies: Optional dictionary of proxies to use for the request.
    :type proxies: Optional[Dict[str, str]]
    :raises PathError: If the file could not be found at the given URL (HTTP 404).
    """
    req = requests.get(url, stream=True, proxies=proxies)
    content_length = req.headers.get('Content-Length')
    total = int(content_length) if content_length is not None else None
    if req.status_code == 404:
        raise PathError(f'Could not find at URL {url}. The given version may not exist or is no longer available.')
    version = url.split('/')[-1].split('-')[1].replace('-snapshot', '').replace('.zip', '')
    progress = tqdm.tqdm(unit="B", unit_scale=True, total=total,
                         desc=f'Downloading LanguageTool {version}')
    for chunk in req.iter_content(chunk_size=1024):
        if chunk:  # filter out keep-alive new chunks
            progress.update(len(chunk))
            out_file.write(chunk)
    progress.close()


def unzip_file(temp_file_name: str, directory_to_extract_to: str) -> None:
    """
    Unzips a zip file to a specified directory.

    :param temp_file_name: A temporary file object representing the zip file to be extracted.
    :type temp_file_name: str
    :param directory_to_extract_to: The directory where the contents of the zip file will be extracted.
    :type directory_to_extract_to: str
    """
<<<<<<< HEAD
    
    logger.info(f'Unzipping {temp_file_name} to {directory_to_extract_to}.')
    with zipfile.ZipFile(temp_file_name, 'r') as zip_ref:
=======

    logger.info(f'Unzipping {temp_file.name} to {directory_to_extract_to}.')
    with zipfile.ZipFile(temp_file.name, 'r') as zip_ref:
>>>>>>> f6df6b46
        zip_ref.extractall(directory_to_extract_to)


def download_zip(url: str, directory: str) -> None:
    """
    Downloads a ZIP file from the given URL and extracts it to the specified directory.

    :param url: The URL of the ZIP file to download.
    :type url: str
    :param directory: The directory where the ZIP file should be extracted.
    :type directory: str
    """
    # Download file.
    downloaded_file = tempfile.NamedTemporaryFile(suffix='.zip', delete=False)
    http_get(url, downloaded_file)
    # Close the file so we can extract it.
    downloaded_file.close()
    # Extract zip file to path.
    unzip_file(downloaded_file.name, directory)
    # Remove the temporary file.
    os.remove(downloaded_file.name)
    # Tell the user the download path.
    logger.info(f'Downloaded {url} to {directory}.')


def download_lt(language_tool_version: Optional[str] = LTP_DOWNLOAD_VERSION) -> None:
    """
    Downloads and extracts the specified version of LanguageTool.
    This function checks for Java compatibility, creates the necessary download
    directory if it does not exist, and downloads the specified version of
    LanguageTool if it is not already present.

    :param language_tool_version: The version of LanguageTool to download. If not
                                  specified, the default version defined by
                                  LTP_DOWNLOAD_VERSION is used.
    :type language_tool_version: Optional[str]
    :raises AssertionError: If the download folder is not a directory.
    :raises ValueError: If the specified version format is invalid.
    """

    confirm_java_compatibility(language_tool_version)

    download_folder = get_language_tool_download_path()

    # Use the env var to the jar directory if it is defined
    # otherwise look in the download directory
    if os.environ.get(LTP_JAR_DIR_PATH_ENV_VAR):
        return

    # Make download path, if it doesn't exist.
    os.makedirs(download_folder, exist_ok=True)

    assert os.path.isdir(download_folder)
    old_path_list = find_existing_language_tool_downloads(download_folder)

    if language_tool_version:
        version = language_tool_version
        if re.match(r'^\d+\.\d+$', version):
            filename = FILENAME_RELEASE.format(version=version)
            language_tool_download_url = urljoin(BASE_URL_RELEASE, filename)
        elif version == "latest":
            filename = FILENAME_SNAPSHOT.format(version=version)
            language_tool_download_url = urljoin(BASE_URL_SNAPSHOT, filename)
        else:
            raise ValueError(
                f"You can only download a specific version of LanguageTool if it is "
                f"formatted like 'x.y' (e.g. '5.4'). The version you provided is {version}."
                f"You can also use 'latest' to download the latest snapshot of LanguageTool."
            )
        dirname, _ = os.path.splitext(filename)
        dirname = dirname.replace('latest', LT_SNAPSHOT_CURRENT_VERSION)
        if version == "latest":
            dirname = f"LanguageTool-{LT_SNAPSHOT_CURRENT_VERSION}"
        extract_path = os.path.join(download_folder, dirname)

        if extract_path not in old_path_list:
            download_zip(language_tool_download_url, download_folder)<|MERGE_RESOLUTION|>--- conflicted
+++ resolved
@@ -32,12 +32,8 @@
 BASE_URL_RELEASE = os.environ.get('LTP_DOWNLOAD_HOST_RELEASE', 'https://www.languagetool.org/download/')
 FILENAME_RELEASE = 'LanguageTool-{version}.zip'
 
-<<<<<<< HEAD
 LTP_DOWNLOAD_VERSION = 'latest'
 LT_SNAPSHOT_CURRENT_VERSION = '6.7-SNAPSHOT'
-=======
-LTP_DOWNLOAD_VERSION = '6.6'
->>>>>>> f6df6b46
 
 JAVA_VERSION_REGEX = re.compile(
     r'^(?:java|openjdk) version "(?P<major1>\d+)(|\.(?P<major2>\d+)\.[^"]+)"',
@@ -169,15 +165,9 @@
     :param directory_to_extract_to: The directory where the contents of the zip file will be extracted.
     :type directory_to_extract_to: str
     """
-<<<<<<< HEAD
     
     logger.info(f'Unzipping {temp_file_name} to {directory_to_extract_to}.')
     with zipfile.ZipFile(temp_file_name, 'r') as zip_ref:
-=======
-
-    logger.info(f'Unzipping {temp_file.name} to {directory_to_extract_to}.')
-    with zipfile.ZipFile(temp_file.name, 'r') as zip_ref:
->>>>>>> f6df6b46
         zip_ref.extractall(directory_to_extract_to)
 
 
