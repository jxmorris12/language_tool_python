--- conflicted
+++ resolved
@@ -66,13 +66,8 @@
         self.disabled_categories = set()
         self.enabled_categories = set()
         self.enabled_rules_only = False
-<<<<<<< HEAD
-    
-=======
         self.preferred_variants = set()
-        self._instances[id(self)] = self
-
->>>>>>> e8d7a1a5
+
     def __enter__(self):
         return self
 
@@ -142,7 +137,6 @@
             params['enabledCategories'] = ','.join(self.enabled_categories)
         if self.preferred_variants:
             params['preferredVariants'] = ','.join(self.preferred_variants)
-        # return urllib.parse.urlencode(params).encode()
         return params
 
     def correct(self, text: str) -> str:
